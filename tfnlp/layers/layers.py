import numpy as np
import tensorflow as tf
import tensorflow_estimator as tfe
import tensorflow_hub as hub
from tensor2tensor.layers.common_attention import add_timing_signal_1d, attention_bias_ignore_padding, multihead_attention
from tensorflow.contrib.layers import layer_norm
from tensorflow.contrib.lookup import index_table_from_tensor
from tensorflow.python.layers import base as base_layer
from tensorflow.python.ops import array_ops
from tensorflow.python.ops import clip_ops
from tensorflow.python.ops import init_ops
from tensorflow.python.ops import math_ops
from tensorflow.python.ops import nn_ops
from tensorflow.python.ops.rnn import bidirectional_dynamic_rnn
from tensorflow.python.ops.rnn import dynamic_rnn
from tensorflow.python.ops.rnn_cell_impl import DropoutWrapper, LSTMStateTuple, LayerRNNCell
from tensorflow.python.ops.ragged.ragged_array_ops import boolean_mask

from tfnlp.common import constants

ELMO_URL = "https://tfhub.dev/google/elmo/2"


def embedding(features, feature_config, training):
    if feature_config.name == constants.ELMO_KEY:
        tf.logging.info("Using ELMo module at %s", ELMO_URL)
        elmo_module = hub.Module(ELMO_URL, trainable=True)
        elmo_embedding = elmo_module(inputs={'tokens': features[constants.ELMO_KEY],
                                             'sequence_len': tf.cast(features[constants.LENGTH_KEY], dtype=tf.int32)},
                                     signature="tokens",
                                     as_dict=True)['elmo']
        return elmo_embedding
    elif feature_config.name == constants.BERT_KEY:
        model = feature_config.options.get("model")
        tf.logging.info("Using BERT module at %s", model)
        tags = set()
        if training:
            tags.add("train")
        bert_module = hub.Module(model, tags=tags, trainable=True)

        lens = features[constants.LENGTH_KEY]
        if constants.BERT_LENGTH_KEY in features:
            lens = features[constants.BERT_LENGTH_KEY]
        if constants.BERT_SPLIT_INDEX in features:
            max_sequence_length = tf.reduce_max(lens)
            mask = tf.sequence_mask(features[constants.BERT_SPLIT_INDEX], maxlen=max_sequence_length)  # e.g. [1, 1, ..., 0, 0]
            segment_ids = tf.cast(tf.math.logical_not(mask), dtype=tf.int32)  # e.g. [0, 0, ..., 1, 1]
        else:
            segment_ids = tf.zeros(tf.shape(features[constants.BERT_KEY]), dtype=tf.int32)

        bert_inputs = dict(
            input_ids=tf.cast(features[constants.BERT_KEY], tf.int32),
            # mask over the sequence lengths, which extend over all BERT tokens in input_ids for each seq in the batch
            input_mask=tf.cast(tf.sequence_mask(lens), dtype=tf.int32),
            # we don't care about segment_ids since we're not supporting sentence pair tasks for now
            segment_ids=segment_ids)

        bert_outputs = bert_module(bert_inputs, signature="tokens", as_dict=True)
        output_type = feature_config.options.get("output_type")
        bert_embedding = bert_outputs['sequence_output' if output_type == 'cls' else output_type]
        if output_type == "pooled_output":
            bert_embedding = tf.expand_dims(bert_embedding, axis=1)
        elif output_type == "cls":
            bert_embedding = tf.expand_dims(bert_embedding[:, 0, :], axis=1)
        return bert_embedding

    elif feature_config.has_vocab():
        feature_embedding = get_embedding_input(features[feature_config.name], feature_config, training)
        return feature_embedding


def string2index(feature_strings, feature):
    """
    Convert a `Tensor` of type `tf.string` to a corresponding Tensor of ids (`tf.int32`)
    :param feature_strings: string `Tensor`
    :param feature: feature extractor with string to index vocabulary
    :return: feature id Tensor
    """
    with tf.variable_scope('lookup'):
        feats = list(feature.ordered_feats())
        lookup = index_table_from_tensor(mapping=tf.constant(feats), default_value=feature.unk_index())
        return lookup.lookup(feature_strings)


def get_embedding_input(inputs, feature, training, weights=None):
    config = feature.config

    with tf.variable_scope(feature.name):
        with tf.variable_scope('embedding'):
            initializer = None
            if training:
                if feature.embedding is not None:
                    initializer = embedding_initializer(feature.embedding)
                elif config.initializer.zero_init:
                    tf.logging.info("Zero init for feature embedding: %s", feature.name)
                    initializer = tf.zeros_initializer
                else:
                    tf.logging.info("Xavier Uniform init for feature embedding: %s", feature.name)
                    initializer = tf.glorot_uniform_initializer

            embedding_matrix = tf.get_variable(name='parameters',
                                               shape=[feature.vocab_size(), config.dim],
                                               initializer=initializer,
                                               trainable=config.trainable)

            if weights is None:
                feature_ids = string2index(inputs, feature)
                result = tf.nn.embedding_lookup(params=embedding_matrix, ids=feature_ids,
                                                name='lookup')  # wrapper of gather
            else:
                result = tf.matmul(weights, embedding_matrix, name="weighted_lookup")

            if config.dropout > 0:
                result = tf.layers.dropout(result,
                                           rate=config.dropout,
                                           training=training,
                                           name='dropout')

        if 'func' in config:  # reduce multiple vectors per token to a single vector
            with tf.name_scope('reduce'):
                result = config.func.apply(result)

        if config.word_dropout > 0 and training:
            shape = tf.shape(result)
            result = tf.layers.dropout(result,
                                       rate=config.word_dropout,
                                       training=training,
                                       name='word_dropout',
                                       noise_shape=[shape[0], shape[1], 1])

        return result


def encoder(features, inputs, mode, config):
    training = mode == tfe.estimator.ModeKeys.TRAIN

    with tf.variable_scope("encoder-%s" % config.name):
        encoder_type = config.encoder_type

        if constants.ENCODER_IDENT == encoder_type:
<<<<<<< HEAD
            return tf.nn.dropout(inputs[0], keep_prob=1 - config.dropout if training else 1), inputs[0].shape[-1]
=======
            if len(inputs) != 1:
                raise AssertionError
            inputs = inputs[0]
            if training:
                return tf.nn.dropout(get_encoder_input(inputs), rate=config.dropout)
            return inputs
>>>>>>> c0e5c871
        elif constants.ENCODER_CONCAT == encoder_type:
            return concat(inputs, training, config)
        elif constants.ENCODER_REPEAT == encoder_type:
            return repeat(inputs, features[config.key])
        elif constants.ENCODER_REPEAT_AND_CONCAT == encoder_type:
            return concat_single_to_sequence(inputs, training, config)
        elif constants.ENCODER_SUM == encoder_type:
            return reduce_sum(inputs)
        elif constants.ENCODER_MLP == encoder_type:
            return mlp(inputs, training, config)
        elif constants.ENCODER_DBLSTM == encoder_type:
            return highway_dblstm(inputs[0], features[config.sequence_length_key], training, config)
        elif constants.ENCODER_BLSTM == encoder_type:
            return stacked_bilstm(inputs[0], features[config.sequence_length_key], training, config)
        elif constants.ENCODER_TRANSFORMER == encoder_type:
            return transformer_encoder(inputs[0], features[config.sequence_length_key], training, config)
        elif constants.ENCODER_SENTINEL == encoder_type:
            return add_sentinel(inputs)
        elif constants.ENCODER_REMOVE_SUBTOKENS == encoder_type:
            return remove_subtokens(inputs, features[constants.SEQUENCE_MASK])
        else:
            raise ValueError('No encoder of type "{}" available'.format(encoder_type))


def add_sentinel(inputs):
    """
    Add a trainable head/sentinel token to inputs of same dimensionality as previous inputs.
    """
    inputs = get_encoder_input(inputs[0])
    shape = tf.shape(inputs, out_type=tf.int64)  # (b, n, d)

    sentinel = tf.get_variable(name='sentinel', shape=[inputs.shape[-1]], trainable=True)
    tiled = tf.tile(tf.reshape(sentinel, [1, 1, inputs.shape[-1]]), [shape[0], 1, 1])
    result = tf.concat([tiled, inputs], axis=1)
    return result


def remove_subtokens(inputs, mask):
    """
    Remove wordpiece subtokens.
    """
    if len(inputs) != 1:
        raise AssertionError("'%s' cannot have multiple inputs" % constants.ENCODER_REMOVE_SUBTOKENS)
    inputs = get_encoder_input(inputs[0])
    return boolean_mask(inputs, tf.cast(mask, tf.bool), keepdims=True).to_tensor()


def repeat(inputs, token_indices):
    """
    Repeat a specific token in each batch given by a batch-length vector of token indices.
    """
    if len(inputs) != 1:
        raise AssertionError("'%s' cannot have multiple inputs" % constants.ENCODER_REPEAT)
    inputs = get_encoder_input(inputs[0])

    shape = tf.shape(inputs, out_type=tf.int64)  # (b, n, d)
    batch_indices = tf.range(shape[0])  # [0, 1, 2, ..., b]
    full_indices = tf.stack([batch_indices, token_indices], axis=1)  # e.g [[0, 1, 2, ..., b], [3, 5, 11, ..., 4]]
    predicates = tf.gather_nd(inputs, indices=full_indices)  # (b x d)
    predicates = tf.expand_dims(predicates, 1)  # (b x 1 x d)
    return tf.tile(predicates, [1, shape[1], 1])  # (b x n x d)


def concat_single_to_sequence(inputs, training, config):
    """
    Tile and concatenate a single vector (such as for an individual token) with each element in a given sequence.
    """
    if len(inputs) != 2:
        raise AssertionError("'%s' must have exactly 2 inputs" % constants.ENCODER_REPEAT_AND_CONCAT)
    single, sequence = inputs
    tiled = tf.tile(tf.expand_dims(single, 1), [1, tf.shape(sequence)[1], 1])
    result = tf.concat([tiled, sequence], axis=-1)
    if config.input_dropout > 0:
        result = tf.layers.dropout(result, rate=config.input_dropout, training=training, name='input_layer_dropout')
    return result


def mlp(inputs, training, config):
    if len(inputs) != 1:
        raise AssertionError("'%s' cannot have multiple inputs" % constants.ENCODER_MLP)
    inputs = get_encoder_input(inputs[0])

    with tf.variable_scope("conv_mlp", [inputs]):
        inputs = tf.expand_dims(inputs, 1)
        input_dim = inputs.get_shape().as_list()[-1]
        hidden_size = config.dim
        keep_prob = config.keep_prob if training else 1

        y = inputs
        for i in range(config.layers):
            y = _ff("ff%d" % i, y, input_dim, hidden_size, keep_prob, last=False)
        y = tf.squeeze(y, 1)

        return y, hidden_size, y


def get_encoder_input(encoder_input):
    if isinstance(encoder_input, tuple):
        encoder_input = encoder_input[0]
    return encoder_input


def concat(inputs, training, config):
    inputs = [get_encoder_input(encoder_input) for encoder_input in inputs]
    result = tf.concat(inputs, -1, name="inputs")
    # apply dropout across entire layer
    if config.input_dropout > 0:
        result = tf.layers.dropout(result, rate=config.input_dropout, training=training, name='input_layer_dropout')
    return result


def reduce_sum(inputs):
    result = inputs[0]
    for _input in inputs[1:]:
        result += _input
    return result


def highway_dblstm(inputs, sequence_lengths, training, config):
    """
    Initialize a deep bidirectional highway LSTM (with interleaved forward/backward layers) as described in
    "Zhou, J. and Xu, W. End-to-end learning of semantic role labeling using recurrent neural networks" and
    "He, Luheng, et al. Deep semantic role labeling: What works and what’s next."
    :param inputs: batch major input tensor of shape: `[batch_size, max_time, input_dim]`
    :param sequence_lengths:  A vector of size `[batch_size]` containing the actual lengths for each of sequence in the batch.
    :param training: boolean used to indicate if dropout and other training-specific configurations should be enabled
    :param config: network configuration
    :return: tuple with encoder outputs and output dimensionality
    """
    input_keep_prob = (1.0 - config.encoder_input_dropout) if training else 1.0
    keep_prob = (1.0 - config.encoder_dropout) if training else 1.0
    output_keep_prob = (1.0 - config.encoder_output_dropout) if training else 1.0

    def highway_lstm_cell(size):
        _cell = HighwayLSTMCell(size, highway=True, initializer=numpy_orthogonal_initializer, use_layer_norm=config.layer_norm)
        return DropoutWrapper(_cell, variational_recurrent=True, dtype=tf.float32,
                              state_keep_prob=keep_prob,
                              input_keep_prob=input_keep_prob,
                              output_keep_prob=output_keep_prob)

    def _reverse(_input):
        return array_ops.reverse_sequence(input=_input, seq_lengths=sequence_lengths, seq_axis=1, batch_axis=0)

    outputs = None
    final_state = None
    with tf.variable_scope("dblstm"):
        cells = [highway_lstm_cell(config.state_size) for _ in range(config.encoder_layers)]

        for i, cell in enumerate(cells):
            odd = i % 2 == 1
            with tf.variable_scope("%s-%s" % ('bw' if odd else 'fw', i // 2)) as layer_scope:
                inputs = _reverse(inputs) if odd else inputs

                outputs, final_state = dynamic_rnn(cell=cell, inputs=inputs,
                                                   sequence_length=sequence_lengths,
                                                   dtype=tf.float32,
                                                   scope=layer_scope)

                outputs = _reverse(outputs) if odd else outputs
            inputs = outputs

    return outputs, config.state_size, final_state


def stacked_bilstm(inputs, sequence_lengths, training, config):
    keep_prob = (1.0 - config.encoder_dropout) if training else 1.0
    input_keep_prob = (1.0 - config.encoder_input_dropout) if training else 1.0
    output_keep_prob = (1.0 - config.encoder_output_dropout) if training else 1.0

    def cell(_size, name=None):
        _cell = tf.nn.rnn_cell.LSTMCell(config.state_size, name=name, initializer=orthogonal_initializer(4),
                                        forget_bias=config.forget_bias)
        return DropoutWrapper(_cell, variational_recurrent=True, dtype=tf.float32,
                              input_size=_size,
                              output_keep_prob=output_keep_prob,
                              state_keep_prob=keep_prob,
                              input_keep_prob=input_keep_prob)

    outputs = inputs
    fw_state, bw_state = None, None
    for i in range(config.encoder_layers):
        with tf.variable_scope("biRNN_%d" % i):
            size = outputs.get_shape().as_list()[-1]
            outputs, (fw_state, bw_state) = bidirectional_dynamic_rnn(cell_fw=cell(size), cell_bw=cell(size), inputs=outputs,
                                                                      sequence_length=sequence_lengths, dtype=tf.float32)
            outputs = tf.concat(outputs, axis=-1, name="Concatenate_biRNN_outputs_%d" % i)
    return outputs, config.state_size * 2, tf.concat([fw_state.h, bw_state.h], axis=1)


def embedding_initializer(np_embedding):
    # noinspection PyUnusedLocal
    def _initializer(name, dtype=None, partition_info=None):
        return np_embedding

    return _initializer


def numpy_orthogonal_matrix(shape):
    flat = (shape[0], np.prod(shape[1:]))
    a = np.random.normal(0.0, 1.0, flat)
    u, _, v = np.linalg.svd(a, full_matrices=False)
    q = (u if u.shape == flat else v).reshape(shape)
    return q[:shape[0], :shape[1]]


# noinspection PyUnusedLocal
def numpy_orthogonal_initializer(shape, dtype=tf.float32, partition_info=None):
    return tf.constant(numpy_orthogonal_matrix(shape), dtype=dtype)


def orthogonal_initializer(num_splits):
    # noinspection PyUnusedLocal
    def _initializer(shape, dtype=tf.float32, partition_info=None):
        if num_splits == 1:
            return numpy_orthogonal_initializer(shape, dtype, partition_info)
        shape = (shape[0], (shape[1] // num_splits))
        matrices = []
        for i in range(num_splits):
            matrices.append(numpy_orthogonal_initializer(shape, dtype, partition_info))
        return tf.concat(axis=1, values=matrices)

    return _initializer


# noinspection PyAbstractClass
class HighwayLSTMCell(LayerRNNCell):

    def __init__(self, num_units,
                 highway=False,
                 cell_clip=None,
                 initializer=None,
                 forget_bias=1.0,
                 activation=None, reuse=None, name=None, use_layer_norm=False):
        """Initialize the parameters for an LSTM cell with simplified highway connections as described in
        'Deep Semantic Role Labeling: What works and what's next' (He et al. 2017).

        Args:
          num_units: int, The number of units in the LSTM cell.
          highway: (optional) Python boolean describing whether to include highway connections
          cell_clip: (optional) A float value, if provided the cell state is clipped
            by this value prior to the cell output activation.
          initializer: (optional) The initializer to use for the weight matrices.
            Uses an orthonormal initializer if none is provided.
          forget_bias: Biases of the forget gate are initialized by default to 1
            in order to reduce the scale of forgetting at the beginning of
            the training.
          activation: Activation function of the inner states.  Default: `tanh`.
          reuse: (optional) Python boolean describing whether to reuse variables
            in an existing scope.  If not `True`, and the existing scope already has
            the given variables, an error is raised.
          name: String, the name of the layer. Layers with the same name will
            share weights, but to avoid mistakes we require reuse=True in such
            cases.
          use_layer_norm: (optional) Python boolean describing whether to use layer normalization
        """
        super(HighwayLSTMCell, self).__init__(_reuse=reuse, name=name)
        # Inputs must be 2-dimensional.
        self.input_spec = base_layer.InputSpec(ndim=2)

        self._num_units = num_units

        self._highway = highway
        self._cell_clip = cell_clip
        self._initializer = initializer
        self._forget_bias = forget_bias
        self._activation = activation or math_ops.tanh

        self._state_size = (LSTMStateTuple(num_units, num_units))
        self._output_size = num_units

        # initialized in self.build
        self._input_kernel = None
        self._hidden_kernel = None
        self._bias = None
        self.use_layer_norm = use_layer_norm

    @property
    def state_size(self):
        return self._state_size

    @property
    def output_size(self):
        return self._output_size

    def build(self, inputs_shape):
        if inputs_shape[1].value is None:
            raise ValueError("Expected inputs.shape[-1] to be known, saw shape: %s" % inputs_shape)

        input_depth = inputs_shape[1].value
        h_depth = self._num_units

        num_splits = self._highway and 6 or 4

        self._input_kernel = tf.concat([self.add_variable(
            "input_kernel_{}".format(i),
            shape=[input_depth, size],
            initializer=self._initializer) for i, size in enumerate(num_splits * [self._num_units])], axis=1)
        self._bias = self.add_variable(
            "bias",
            shape=[num_splits * self._num_units],
            initializer=init_ops.zeros_initializer(dtype=self.dtype))

        num_splits = self._highway and 5 or 4
        self._hidden_kernel = tf.concat([self.add_variable(
            "hidden_kernel_{}".format(i),
            shape=[h_depth, size],
            initializer=self._initializer) for i, size in enumerate(num_splits * [self._num_units])], axis=1)

        self.built = True

    # noinspection PyMethodOverriding
    def call(self, inputs, state):
        sigmoid = math_ops.sigmoid

        (c_prev, m_prev) = state

        input_size = inputs.get_shape().with_rank(2)[1]
        if input_size.value is None:
            raise ValueError("Could not infer input size from inputs.get_shape()[-1]")

        # i = input_gate, j = new_input, f = forget_gate, o = output_gate, r = transform gate
        input_matrix = math_ops.matmul(inputs, self._input_kernel)
        if self.use_layer_norm:
            input_matrix = layer_norm(input_matrix)
        hidden_matrix = math_ops.matmul(m_prev, self._hidden_kernel)
        if self.use_layer_norm:
            hidden_matrix = layer_norm(hidden_matrix)
        input_matrix = nn_ops.bias_add(input_matrix, self._bias)

        if self._highway:
            i, j, f, o, r = array_ops.split(hidden_matrix + input_matrix[:, :-self._num_units], num_or_size_splits=5, axis=1)
            hx = input_matrix[:, -self._num_units:]

            i = sigmoid(i)
            o = sigmoid(o)
            f = sigmoid(f + self._forget_bias)
            j = self._activation(j)
            c = f * c_prev + i * j
            if self._cell_clip is not None:
                c = clip_ops.clip_by_value(c, -self._cell_clip, self._cell_clip)

            t = sigmoid(r)
            _c = c
            if self.use_layer_norm:
                _c = layer_norm(_c)
            _m = o * self._activation(_c)
            m = t * _m + (1 - t) * hx

        else:
            i, j, f, o = array_ops.split(value=input_matrix + hidden_matrix, num_or_size_splits=4, axis=1)

            i = sigmoid(i)
            o = sigmoid(o)
            f = sigmoid(f + self._forget_bias)
            c = i * self._activation(j) + f * c_prev

            if self._cell_clip is not None:
                c = clip_ops.clip_by_value(c, -self._cell_clip, self._cell_clip)
            _c = c
            if self.use_layer_norm:
                _c = layer_norm(_c)
            m = o * self._activation(_c)

        new_state = (LSTMStateTuple(c, m))
        return m, new_state


def transformer_encoder(inputs, sequence_lengths, training, config):
    # nonlinear projection of input to dimensionality of transformer (head size x num heads)
    with tf.variable_scope("encoder_input_proj"):
        inputs = tf.nn.leaky_relu(tf.layers.dense(inputs, config.head_dim * config.num_heads), alpha=0.1)

    with tf.variable_scope('transformer'):
        mask = tf.sequence_mask(sequence_lengths, name="padding_mask", dtype=tf.int32)
        # e.g. give attention bias [0 0 0 0 -inf -inf -inf] for a sequence length of 4 -- don't attend to padding nodes
        attention_bias = attention_bias_ignore_padding(tf.cast(1 - mask, tf.float32))
        # add sinusoidal timing signal to give position information to inputs
        inputs = add_timing_signal_1d(inputs)
        for i in range(config.encoder_layers):
            with tf.variable_scope('layer%d' % i):
                inputs = transformer(inputs, attention_bias, training, config)

    # apply final layer norm
    inputs = layer_norm(inputs)

    return inputs, config.head_dim * config.num_heads, None


def transformer(inputs, attention_bias, training, config):
    def _layer_norm(_x):
        return layer_norm(_x, begin_norm_axis=-1, begin_params_axis=-1)

    def _residual(_x, _y):
        return tf.add(_x, tf.layers.dropout(_y, rate=config.prepost_dropout, training=training))

    self_attention_dim = config.head_dim * config.num_heads
    with tf.name_scope('transformer_layer'):
        with tf.variable_scope("self_attention"):
            # apply layer norm before self attention layer
            x = _layer_norm(inputs)

            # multi-head self-attention
            y = multihead_attention(query_antecedent=x, memory_antecedent=None,
                                    bias=attention_bias,
                                    total_key_depth=self_attention_dim,
                                    total_value_depth=self_attention_dim,
                                    output_depth=self_attention_dim,
                                    num_heads=config.num_heads,
                                    dropout_rate=config.attention_dropout if training else 0,
                                    attention_type="dot_product")
            x = _residual(x, y)

        with tf.variable_scope("ffnn"):
            # apply layer norm after self attention layer
            x = layer_norm(x, begin_norm_axis=-1, begin_params_axis=-1)

            y = _mlp(x,
                     hidden_size=config.relu_hidden_size,
                     output_size=self_attention_dim,
                     keep_prob=(1 - config.relu_dropout) if training else 1.0)
            # residual connection
            x = _residual(x, y)

        return x


def _ff(name, x, in_dim, out_dim, keep_prob, last=False):
    weights = tf.get_variable(name, [1, 1, in_dim, out_dim])

    h = tf.nn.conv2d(x, filter=weights, strides=[1, 1, 1, 1], padding="SAME")
    if not last:
        h = tf.nn.leaky_relu(h, alpha=0.1)
        h = tf.nn.dropout(h, keep_prob)
    else:
        h = tf.squeeze(h, 1)
    return h


def _mlp(inputs, hidden_size, output_size, keep_prob):
    with tf.variable_scope("conv_mlp", [inputs]):
        inputs = tf.expand_dims(inputs, 1)
        input_dim = inputs.get_shape().as_list()[-1]

        y = _ff("ff1", inputs, input_dim, hidden_size, keep_prob)
        y = _ff("ff2", y, hidden_size, hidden_size, keep_prob)
        y = _ff("ff3", y, hidden_size, output_size, keep_prob, last=True)

        return y<|MERGE_RESOLUTION|>--- conflicted
+++ resolved
@@ -138,16 +138,12 @@
         encoder_type = config.encoder_type
 
         if constants.ENCODER_IDENT == encoder_type:
-<<<<<<< HEAD
-            return tf.nn.dropout(inputs[0], keep_prob=1 - config.dropout if training else 1), inputs[0].shape[-1]
-=======
             if len(inputs) != 1:
                 raise AssertionError
             inputs = inputs[0]
             if training:
-                return tf.nn.dropout(get_encoder_input(inputs), rate=config.dropout)
-            return inputs
->>>>>>> c0e5c871
+                return tf.nn.dropout(inputs[0], keep_prob=1 - config.dropout if training else 1), inputs.shape[-1]
+            return inputs, inputs.shape[-1]
         elif constants.ENCODER_CONCAT == encoder_type:
             return concat(inputs, training, config)
         elif constants.ENCODER_REPEAT == encoder_type:
