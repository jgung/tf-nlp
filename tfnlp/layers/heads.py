--- conflicted
+++ resolved
@@ -123,8 +123,7 @@
         self.loss = tf.cond(tf.reduce_sum(self.features[constants.ACTIVE_TASK_KEY], axis=0)[self.index] > 0,
                             self._loss,
                             lambda: tf.constant(0, dtype=tf.float32))
-        self.metric = tf.Variable(0, name=append_label(constants.ACCURACY_METRIC_KEY, self.name), dtype=tf.float32,
-                                  trainable=False)
+        self.metric = tf.Variable(0, name=append_label(constants.OVERALL_KEY, self.name), dtype=tf.float32, trainable=False)
 
     def _loss(self):
         if self.config.label_smoothing > 0:
@@ -133,12 +132,7 @@
                                                    logits=self.logits,
                                                    label_smoothing=self.config.label_smoothing)
         else:
-<<<<<<< HEAD
             return tf.reduce_mean(tf.nn.sparse_softmax_cross_entropy_with_logits(logits=self.logits, labels=self.targets))
-=======
-            self.loss = tf.reduce_mean(tf.nn.sparse_softmax_cross_entropy_with_logits(logits=self.logits, labels=self.targets))
-        self.metric = tf.Variable(0, name=append_label(constants.OVERALL_KEY, self.name), dtype=tf.float32, trainable=False)
->>>>>>> c0e5c871
 
     def _eval_predict(self):
         self.scores = tf.nn.softmax(self.logits)  # (b x n)
@@ -174,13 +168,8 @@
             tensors[constraint_key] = self.features[constraint_key]
 
         overall_score = tf.identity(self.metric)
-<<<<<<< HEAD
-        self.metric_ops[append_label(constants.ACCURACY_METRIC_KEY, self.name)] = (overall_score, overall_score)
-        overall_key = append_label(constants.ACCURACY_METRIC_KEY, self.name)
-=======
         overall_key = append_label(constants.OVERALL_KEY, self.name)
         self.metric_ops[overall_key] = (overall_score, overall_score)
->>>>>>> c0e5c871
         # https://github.com/tensorflow/tensorflow/issues/20418 -- metrics don't accept variables, so we create a tensor
         eval_placeholder = tf.placeholder(dtype=tf.float32, name='update_%s' % overall_key)
 
