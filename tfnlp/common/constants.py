--- conflicted
+++ resolved
@@ -85,11 +85,8 @@
 TAGGER_KEY = "tagger"
 NER_KEY = "ner"
 SRL_KEY = "srl"
-<<<<<<< HEAD
+BIAFFINE_SRL_KEY = "biaffine-srl"
 SRL_FT_KEY = "srl-ft"
-=======
-BIAFFINE_SRL_KEY = "biaffine-srl"
->>>>>>> d15d5ac7
 PARSER_KEY = "parser"
 
 # encoder types, that apply a functon to one or more inputs
