import tensorflow as tf
from tensorflow.python.training import session_run_hook
from tensorflow.python.training.session_run_hook import SessionRunArgs
<<<<<<< HEAD

from tfnlp.common.config import append_label
from tfnlp.common.constants import ARC_PROBS, DEPREL_KEY, HEAD_KEY, PREDICT_KEY, REL_PROBS, LABEL_SCORES, ACTIVE_TASK_KEY
=======
from tfnlp.common.config import append_label
from tfnlp.common.constants import ARC_PROBS, DEPREL_KEY, HEAD_KEY, PREDICT_KEY, REL_PROBS, LABEL_SCORES
>>>>>>> c0e5c871
from tfnlp.common.constants import LABEL_KEY, LENGTH_KEY, MARKER_KEY, SENTENCE_INDEX
from tfnlp.common.utils import binary_np_array_to_unicode


class EvalHook(session_run_hook.SessionRunHook):
    def __init__(self, tensors, evaluator, label_key=LABEL_KEY, predict_key=PREDICT_KEY, output_dir=None,
                 eval_update=None, eval_placeholder=None):
        """
        Initialize a `SessionRunHook` used to perform off-graph evaluation of sequential predictions.
        :param tensors: dictionary of batch-sized tensors necessary for computing evaluation
        :param evaluator: evaluator to accumulate results and calculate metrics
        :param label_key: targets key in `tensors`
        :param predict_key: predictions key in `tensors`
        :param output_dir: output directory for any predictions or extra logs
        :param eval_update: operation to update current best score
        :param eval_placeholder: placeholder for update operation
        """
        self._fetches = tensors
        self._evaluator = evaluator
        self._target = evaluator.target
        self._label_key = label_key
        self._predict_key = predict_key
        self._output_dir = output_dir
        self._eval_update = eval_update
        self._eval_placeholder = eval_placeholder

    def begin(self):
        self._evaluator.start()

    def before_run(self, run_context):
        return SessionRunArgs(fetches=self._fetches)

    def _create_instances(self, run_context, run_values):
        lengths = run_values.results[LENGTH_KEY]
        indices = run_values.results[SENTENCE_INDEX]

        instances = [{SENTENCE_INDEX: index, LENGTH_KEY: length} for index, length in zip(indices, lengths)]
        results = [{} for _ in indices]

        return instances, results

    def after_run(self, run_context, run_values):
        for instance, result in zip(*self._create_instances(run_context, run_values)):
            self._evaluator.accumulate(instance, result)

    def end(self, session):
        step = session.run(tf.train.get_global_step(session.graph))
        self._evaluator.evaluate(str(step))


class ClassifierEvalHook(EvalHook):
    def __init__(self, *args, index=None, **kwargs):
        super().__init__(*args, **kwargs)
        self._score_name = append_label(LABEL_SCORES, self._target.name)
        self.index = index

    def _create_instances(self, run_context, run_values):
        instances, results = super()._create_instances(run_context, run_values)

        constraint_keys = run_values.results[self._target.constraint_key] if self._target.constraints else [None] * len(instances)

        filtered_instances = []
        filtered_results = []
        for instance, result, gold, prediction, scores, active_task, constraint_key in zip(instances,
                                                                                           results,
                                                                                           run_values.results[self._label_key],
                                                                                           run_values.results[self._predict_key],
                                                                                           run_values.results[LABEL_SCORES],
                                                                                           run_values.results[ACTIVE_TASK_KEY],
                                                                                           constraint_keys):
            instance[self._target.key] = self._target.index_to_feat(gold)
            result[self._target.name] = self._target.index_to_feat(prediction)
            result[self._score_name] = scores
            if self._target.constraints:
                instance[self._target.constraint_key] = constraint_key.decode('utf-8')
            if active_task[self.index] > 0:
                filtered_instances.append(instance)
                filtered_results.append(result)

        return filtered_instances, filtered_results

    def end(self, session):
        super().end(session)
        session.run(self._eval_update, feed_dict={self._eval_placeholder: self._evaluator.metric})

    def end(self, session):
        super().end(session)
        session.run(self._eval_update, feed_dict={self._eval_placeholder: self._evaluator.metric})


class SequenceEvalHook(EvalHook):

    def __init__(self, *args, **kwargs):
        super().__init__(*args, **kwargs)

    def _create_instances(self, run_context, run_values):
        instances, results = super()._create_instances(run_context, run_values)
        for instance, result, gold, prediction in zip(instances,
                                                      results,
                                                      run_values.results[self._label_key],
                                                      run_values.results[self._predict_key]):
            seq_len = instance[LENGTH_KEY]
            instance[self._target.key] = [self._target.index_to_feat(val) for val in gold][:seq_len]
            result[self._target.name] = [self._target.index_to_feat(val) for val in prediction][:seq_len]
        return instances, results

    def end(self, session):
        super().end(session)
        session.run(self._eval_update, feed_dict={self._eval_placeholder: self._evaluator.metric})


class SrlEvalHook(SequenceEvalHook):
    def __init__(self, *args, output_confusions=False, **kwargs):
        """
        Initialize a `SessionRunHook` used to perform off-graph evaluation of sequential predictions.
        :param output_confusions: display a confusion matrix along with normal outputs
        """
        super().__init__(*args, **kwargs)
        self._output_confusions = output_confusions

    def _create_instances(self, run_context, run_values):
        instances, results = super()._create_instances(run_context, run_values)
        for instance, markers in zip(instances, run_values.results[MARKER_KEY]):
            seq_len = instance[LENGTH_KEY]
            instance[MARKER_KEY] = binary_np_array_to_unicode(markers[:seq_len])
        return instances, results

    def end(self, session):
        super().end(session)


class ParserEvalHook(EvalHook):
    def __init__(self, *args, **kwargs):
        super().__init__(*args, **kwargs)

    def _create_instances(self, run_context, run_values):
        instances, results = super()._create_instances(run_context, run_values)
        for instance, result, arc_probs, rel_probs, rels, heads in zip(instances,
                                                                       results,
                                                                       run_values.results[ARC_PROBS],
                                                                       run_values.results[REL_PROBS],
                                                                       run_values.results[DEPREL_KEY],
                                                                       run_values.results[HEAD_KEY]):
            seq_len = instance[LENGTH_KEY]
            result[ARC_PROBS] = arc_probs[:seq_len, :seq_len]
            result[REL_PROBS] = rel_probs[:seq_len, :, :seq_len]
            # we add the head in the evaluator, so don't include twice
            instance[DEPREL_KEY] = binary_np_array_to_unicode(rels[1:seq_len])
            instance[HEAD_KEY] = heads[1:seq_len].tolist()
        return instances, results

    def end(self, session):
        super().end(session)
        session.run(self._eval_update, feed_dict={self._eval_placeholder: self._evaluator.metric})


def metric_compare_fn(metric_key):
    def _metric_compare_fn(best_eval_result, current_eval_result):
        if not best_eval_result or metric_key not in best_eval_result:
            raise ValueError(
                'best_eval_result cannot be empty or no loss %s is found in it.' % metric_key)

        if not current_eval_result or metric_key not in current_eval_result:
            raise ValueError(
                'current_eval_result cannot be empty or no loss %s is found in it.', metric_key)

        new = current_eval_result[metric_key]
        prev = best_eval_result[metric_key]
        tf.logging.info("Comparing new score with previous best (%f vs. %f)", new, prev)
        return prev <= new

    return _metric_compare_fn<|MERGE_RESOLUTION|>--- conflicted
+++ resolved
@@ -1,14 +1,9 @@
 import tensorflow as tf
 from tensorflow.python.training import session_run_hook
 from tensorflow.python.training.session_run_hook import SessionRunArgs
-<<<<<<< HEAD
 
 from tfnlp.common.config import append_label
 from tfnlp.common.constants import ARC_PROBS, DEPREL_KEY, HEAD_KEY, PREDICT_KEY, REL_PROBS, LABEL_SCORES, ACTIVE_TASK_KEY
-=======
-from tfnlp.common.config import append_label
-from tfnlp.common.constants import ARC_PROBS, DEPREL_KEY, HEAD_KEY, PREDICT_KEY, REL_PROBS, LABEL_SCORES
->>>>>>> c0e5c871
 from tfnlp.common.constants import LABEL_KEY, LENGTH_KEY, MARKER_KEY, SENTENCE_INDEX
 from tfnlp.common.utils import binary_np_array_to_unicode
 
@@ -89,10 +84,6 @@
                 filtered_results.append(result)
 
         return filtered_instances, filtered_results
-
-    def end(self, session):
-        super().end(session)
-        session.run(self._eval_update, feed_dict={self._eval_placeholder: self._evaluator.metric})
 
     def end(self, session):
         super().end(session)
